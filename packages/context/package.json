--- conflicted
+++ resolved
@@ -34,19 +34,11 @@
     "@angular/forms": "^16.2.5",
     "@angular/material": "^16.2.4",
     "@angular/platform-browser": "^16.2.5",
-<<<<<<< HEAD
     "@igo2/auth": "*",
     "@igo2/common": "*",
     "@igo2/core": "*",
     "@igo2/geo": "*",
     "@igo2/utils": "*",
-=======
-    "@igo2/auth": "^16.0.0",
-    "@igo2/common": "^16.0.0",
-    "@igo2/core": "^16.0.0",
-    "@igo2/utils": "^16.0.0",
-    "@igo2/geo": "^16.0.0",
->>>>>>> a1d96273
     "ol": "^7.5.2",
     "rxjs": "^7.8.0"
   },
