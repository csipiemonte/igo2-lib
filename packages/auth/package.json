--- conflicted
+++ resolved
@@ -20,7 +20,6 @@
     "tslib": "^2.0.0"
   },
   "peerDependencies": {
-<<<<<<< HEAD
     "@angular/cdk": "~12.1.3",
     "@angular/common": "^12.1.3",
     "@angular/core": "^12.1.3",
@@ -29,16 +28,6 @@
     "@igo2/core": "^1.8.1",
     "@igo2/utils": "^1.8.1",
     "rxjs": "^6.6.7",
-=======
-    "@angular/cdk": "^10.0.1",
-    "@angular/common": "^10.0.3",
-    "@angular/core": "^10.0.3",
-    "@angular/forms": "^10.0.3",
-    "@angular/material": "^10.0.1",
-    "@igo2/core": "^1.8.2",
-    "@igo2/utils": "^1.8.2",
-    "rxjs": "^6.6.0",
->>>>>>> 6d49e0f4
     "@azure/msal-angular": "^2.0.0",
     "@azure/msal-browser": "^2.14.2"
   }
