--- conflicted
+++ resolved
@@ -43,13 +43,8 @@
     "@angular/material": "^16.2.4",
     "@angular/platform-browser": "^16.2.5",
     "@floating-ui/utils": "^0.1.4",
-<<<<<<< HEAD
     "@igo2/core": "*",
     "@igo2/utils": "*",
-=======
-    "@igo2/core": "^16.0.2",
-    "@igo2/utils": "^16.0.2",
->>>>>>> b6fa8886
     "angular-shepherd": "16.0.0",
     "ngx-color": "^9.0.0",
     "scroll-into-view-if-needed": "^3.0.0",
