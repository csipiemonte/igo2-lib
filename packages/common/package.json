--- conflicted
+++ resolved
@@ -14,19 +14,11 @@
     "url": "https://github.com/infra-geo-ouverte/igo2-lib/issues"
   },
   "peerDependencies": {
-<<<<<<< HEAD
     "@angular/common": "^12.1.3",
     "@angular/core": "^12.1.3",
     "@angular/material": "~12.1.3",
     "@igo2/core": "^1.8.1",
     "@igo2/utils": "^1.8.1",
-=======
-    "@angular/common": "^10.0.3",
-    "@angular/core": "^10.0.3",
-    "@angular/material": "^10.0.1",
-    "@igo2/core": "^1.8.2",
-    "@igo2/utils": "^1.8.2",
->>>>>>> 6d49e0f4
     "scroll-into-view-if-needed": "^2.2.20",
     "typy": "^3.3.0"
   },
