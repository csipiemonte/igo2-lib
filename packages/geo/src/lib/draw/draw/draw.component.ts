import {
  Component,
  Input,
  OnInit,
  OnDestroy,
  ChangeDetectionStrategy,
  Output
} from '@angular/core';

import {
<<<<<<< HEAD
    FEATURE,
    FeatureStore,
    FeatureStoreSelectionStrategy,
    tryBindStoreLayer,
    tryAddLoadingStrategy,
    tryAddSelectionStrategy,
    FeatureMotion,
    FeatureStoreLoadingStrategy,
    FeatureGeometry,
  } from '../../feature';
=======
  FEATURE,
  FeatureStore,
  FeatureStoreSelectionStrategy,
  tryBindStoreLayer,
  tryAddLoadingStrategy,
  tryAddSelectionStrategy,
  FeatureMotion,
  FeatureStoreLoadingStrategy,
} from '../../feature';
>>>>>>> 9dd0b3cc

import { LanguageService } from '@igo2/core';
import { MatDialog } from '@angular/material/dialog';
import { GeometryType } from '../shared/draw.enum';
import { IgoMap } from '../../map/shared/map';
import { BehaviorSubject, Subscription } from 'rxjs';
import { Draw, FeatureWithDraw } from '../shared/draw.interface';
import { FormGroup, FormBuilder } from '@angular/forms';
import { VectorSourceEvent as OlVectorSourceEvent } from 'ol/source/Vector';
import { VectorLayer } from '../../layer/shared/layers/vector-layer';
import { FeatureDataSource } from '../../datasource/shared/datasources/feature-datasource';
import { DrawControl } from '../../geometry/shared/controls/draw';
import { EntityRecord, EntityTableTemplate } from '@igo2/common';

import * as OlStyle from 'ol/style';
import * as OlColor from 'ol/color';
import OlVectorSource from 'ol/source/Vector';
import OlCircle from 'ol/geom/Circle';
import OlPoint from 'ol/geom/Point';
import OlGeometry from 'ol/geom/Geometry';
import OlFeature from 'ol/Feature';
import OlGeoJSON from 'ol/format/GeoJSON';
import OlOverlay from 'ol/Overlay';
import type { default as OlGeometry } from 'ol/geom/Geometry';
import { getDistance } from 'ol/sphere';
import { DrawStyleService } from '../shared/draw-style.service';
import { skip } from 'rxjs/operators';
import { DrawPopupComponent } from './draw-popup.component';
import { DrawShorcutsComponent } from './draw-shorcuts.component';
import { getTooltipsOfOlGeometry } from '../../measure/shared/measure.utils';
import { createInteractionStyle } from '../shared/draw.utils';
import { transform } from 'ol/proj';
import { DrawIconService } from '../shared/draw-icon.service';

@Component ({
  selector: 'igo-draw',
  templateUrl: './draw.component.html',
  styleUrls: ['./draw.component.scss'],
  changeDetection: ChangeDetectionStrategy.OnPush
})

export class DrawComponent implements OnInit, OnDestroy {
  /**
   * Table template
   * @internal
   */
  public tableTemplate: EntityTableTemplate = {
    selection: true,
    selectMany: true,
    selectionCheckbox: true,
    sort: true,
    columns: [{
      name: 'Drawing',
      title: this.languageService.translate.instant('igo.geo.draw.labels'),
      valueAccessor: (feature: FeatureWithDraw) => {
        return feature.properties.draw;
      }
    }]
  };

  public geometryType = GeometryType; // Reference to the GeometryType enum

  @Output() fillColor: OlColor;
  @Output() strokeColor: OlColor;
  @Output() strokeWidth: number;

  @Input() map: IgoMap; // Map to draw on

  @Input() store: FeatureStore<FeatureWithDraw>; // Drawing store

  public draw$: BehaviorSubject<Draw> = new BehaviorSubject({}); // Observable of draw

  private olDrawingLayerSource = new OlVectorSource();
  private drawControl: DrawControl;
  private drawEnd$$: Subscription;
  private drawSelect$$: Subscription;
  private olDrawingLayer: VectorLayer;
  public selectedFeatures$: BehaviorSubject<FeatureWithDraw[]> = new BehaviorSubject([]);
  public fillForm: string;
  public strokeForm: string;
  public drawControlIsDisabled: boolean = true;
  public drawControlIsActive: boolean = false;
  public labelsAreShown: boolean;
  private subscriptions$$: Subscription[] = [];

  public position: string = 'bottom';
  public form: FormGroup;
  public icons: Array<string>;
  public icon: string;

  constructor(
    private languageService: LanguageService,
    private formBuilder: FormBuilder,
    private drawStyleService: DrawStyleService,
    private dialog: MatDialog,
    private drawIconService: DrawIconService
  ) {
    this.buildForm();
    this.fillColor = this.drawStyleService.getFillColor();
    this.strokeColor = this.drawStyleService.getStrokeColor();
    this.strokeWidth = this.drawStyleService.getStrokeWidth();
    this.labelsAreShown = this.drawStyleService.getLabelsAreShown();
    this.icons = this.drawIconService.getIcons();
    this.icon = this.drawStyleService.getIcon();
  }

  // Initialize the store that will contain the entities and create the Draw control
  ngOnInit() {
    this.initStore();
    this.drawControl = this.createDrawControl(this.fillColor, this.strokeColor, this.strokeWidth);
  }

  /**
   * Remove the drawing layer and the interactions
   * @internal
   */
  ngOnDestroy() {
    this.drawControl.setOlMap(undefined);
    this.subscriptions$$.map(s => s.unsubscribe());
  }

  /**
   * Create a Draw Control
   * @param fillColor the fill color
   * @param strokeColor the stroke color
   * @param strokeWidth the stroke width
   * @returns a Draw Control
   */
  createDrawControl(fillColor?: OlColor, strokeColor?: OlColor, strokeWidth?: number) {
    const drawControl = new DrawControl({
      geometryType: undefined,
      drawingLayerSource: this.olDrawingLayerSource,
      drawingLayerStyle: new OlStyle.Style({}),
      interactionStyle: createInteractionStyle(fillColor, strokeColor, strokeWidth),
    });

    return drawControl;
  }

  /**
   * Called when the user selects a new geometry type
   * @param geometryType the geometry type selected by the user
   */
  onGeometryTypeChange(geometryType: GeometryType) {
    this.drawControl.setGeometryType(geometryType);
    this.toggleDrawControl();
  }

  /**
   * Store initialization, including drawing layer creation
   */
  private initStore() {
    this.map.removeLayer(this.olDrawingLayer);

    this.olDrawingLayer = new VectorLayer({
      id: 'igo-draw-layer',
      title: this.languageService.translate.instant('igo.geo.draw.drawing'),
      zIndex: 200,
      source: new FeatureDataSource(),
      style: (feature, resolution) => {
        return this.drawStyleService.createDrawingLayerStyle(feature, resolution, this.labelsAreShown, this.icon);
      },
      showInLayerList: true,
      exportable: true,
      browsable: false,
      workspace: {
        enabled: false
      },
    });
    tryBindStoreLayer(this.store, this.olDrawingLayer);

    tryAddLoadingStrategy(this.store, new FeatureStoreLoadingStrategy({
      motion: FeatureMotion.None
    }));

    tryAddSelectionStrategy(this.store, new FeatureStoreSelectionStrategy({
      map: this.map,
      motion: FeatureMotion.None,
      many: true
    }));
    this.store.layer.visible = true;
    this.store.source.ol.on('removefeature', (event: OlVectorSourceEvent) => {
      const olGeometry = event.feature.getGeometry();
      this.clearLabelsOfOlGeometry(olGeometry);
    });

    this.subscriptions$$.push(this.store.stateView.manyBy$((record: EntityRecord<FeatureWithDraw>) => {
      return record.state.selected === true;
    }).pipe(
      skip(1)  // Skip initial emission
    ).subscribe((records: EntityRecord<FeatureWithDraw>[]) => {
      this.selectedFeatures$.next(records.map(record => record.entity));
    }));

    this.subscriptions$$.push(this.store.count$.subscribe(cnt => {
      cnt >= 1 ? this.store.layer.options.showInLayerList = true : this.store.layer.options.showInLayerList = false;
    }));
  }

  /**
   * Called when the user changes the color in a color picker
   * @param labelsAreShown wheter the labels are shown or not
   * @param isAnIcon wheter the feature is an icon or not
   */
  onColorChange(labelsAreShown: boolean, isAnIcon: boolean) {
    this.fillForm = this.fillColor;
    this.strokeForm = this.strokeColor;
    this.drawStyleService.setFillColor(this.fillColor);
    this.drawStyleService.setStrokeColor(this.strokeColor);

    if (isAnIcon) {
      this.store.layer.ol.setStyle((feature, resolution) => {
        return this.drawStyleService.createDrawingLayerStyle(feature, resolution, labelsAreShown, this.icon);
      });
      this.icon = undefined;

    } else {
      this.store.layer.ol.setStyle((feature, resolution) => {
        return this.drawStyleService.createDrawingLayerStyle(feature, resolution, labelsAreShown);
      });
    }
<<<<<<< HEAD

    createDrawPolygonControl(fill?: string, stroke?: string) {
        this.drawPolygonControl = new DrawControl({
            geometryType: DrawType.Polygon,
            source: this.olDrawSource,
            layerStyle: new OlStyle({}),
            drawStyle: createDrawingInteractionStyle(this.fillColor, this.strokeColor)
        });
    }

    createDrawCircleControl(fill?: string, stroke?: string) {
        this.drawCircleControl = new DrawControl({
            geometryType: DrawType.Circle,
            source: this.olDrawSource,
            layerStyle: new OlStyle({}),
            drawStyle: createDrawingInteractionStyle(this.fillColor, this.strokeColor)
        });
    }

    onDrawTypeChange(drawType: DrawType) {
        this.activeDrawType = drawType;
    }

    private initStore() {
        const store = this.store;
        this.map.removeLayer(this.layer);

        this.layer = new VectorLayer({
          id: 'igo-draw-layer',
          title: this.languageService.translate.instant('igo.geo.draw.drawing'),
          zIndex: 200,
          source: new FeatureDataSource(),
          style: (feature, resolution) => {
            return this.drawStyleService.createDrawLayerStyle(feature, resolution, true, this.icon);
          },
          showInLayerList: true,
          exportable: true,
          browsable: false,
          workspace: {
            enabled: false
          },
        });
        tryBindStoreLayer(store, this.layer);
        store.layer.visible = true;
        tryAddLoadingStrategy(store, new FeatureStoreLoadingStrategy({
            motion: FeatureMotion.None
          }));

        tryAddSelectionStrategy(store, new FeatureStoreSelectionStrategy({
          map: this.map,
          motion: FeatureMotion.None,
          many: true
        }));


        store.source.ol.on('removefeature', (event: OlVectorSourceEvent<OlGeometry>) => {
            const olGeometry = event.feature.getGeometry();
            this.clearTooltipsOfOlGeometry(olGeometry as OlPoint | OlLineString | OlPolygon | OlCircle);
        });

        this.subscriptions$$.push(store.stateView.manyBy$((record: EntityRecord<FeatureWithDraw>) => {
            return record.state.selected === true;
        }).pipe(
            skip(1)  // Skip initial emission
        )
        .subscribe((records: EntityRecord<FeatureWithDraw>[]) => {
            this.selectedFeatures$.next(records.map(record => record.entity));
        }));

        this.subscriptions$$.push(this.store.count$.subscribe(cnt => {
            cnt >= 1 ?
              this.store.layer.options.showInLayerList = true :
              this.store.layer.options.showInLayerList = false;
          }));
    }

    changeStoreLayerStyle(enableLabel: boolean, icon: boolean) {
        this.fillForm = this.fillColor;
        this.strokeForm = this.strokeColor;
        this.drawStyleService.setFill(this.fillColor);
        this.drawStyleService.setStroke(this.strokeColor);
        if (enableLabel && !icon) {
            this.store.layer.ol.setStyle((feature, resolution) => {
                return this.drawStyleService.createDrawLayerStyle(feature, resolution, true);
            });
            this.icon = undefined;
        } else if (!enableLabel && !icon) {
            this.store.layer.ol.setStyle((feature, resolution) => {
                return this.drawStyleService.createDrawLayerStyle(feature, resolution, false);
            });
            this.icon = undefined;
        } else if (enableLabel && icon) {
            this.store.layer.ol.setStyle((feature, resolution) => {
                return this.drawStyleService.createDrawLayerStyle(feature, resolution, true, this.icon);
            });
        } else if (!enableLabel && icon) {
            this.store.layer.ol.setStyle((feature, resolution) => {
                return this.drawStyleService.createDrawLayerStyle(feature, resolution, false, this.icon);
            });
        }
        this.createDrawPointControl();
        this.createDrawLineControl();
        this.createDrawPolygonControl();
        this.createDrawCircleControl();
    }

    /**
     * Activate or deactivate the current draw control
     * @internal
     */
    onToggleDrawControl(toggle: boolean) {
        if (toggle === true) {
            this.toggleDrawControl();
=======
    this.createDrawControl();
  }

  /**
   * Called when the user toggles the Draw control is toggled
   * @internal
   */
  onToggleDrawControl(toggleIsChecked: boolean) {
    toggleIsChecked ? this.toggleDrawControl() : this.deactivateDrawControl();
  }

  /**
   * Activate the correct control
   */
  private toggleDrawControl() {
    this.deactivateDrawControl();
    this.activateDrawControl();
  }

  /**
   * Open a dialog box to enter label and do something
   * @param olGeometry geometry at draw end or selected geometry
   * @param drawEnd event fired at drawEnd?
   */
  private openDialog(olGeometryFeature: OlGeometry | OlFeature, isDrawEnd: boolean) {
    setTimeout(() => {
      // open the dialog box used to enter label
      const dialogRef = this.dialog.open(DrawPopupComponent, {
        disableClose: false
      });

      // when dialog box is closed, get label and set it to geometry
      dialogRef.afterClosed().subscribe((label: string) => {
        this.updateLabelOfOlGeometry(olGeometryFeature, label);

        // if event was fired at draw end
        if (isDrawEnd) {
          this.onDrawEnd(olGeometryFeature);

        // if event was fired at select
>>>>>>> 9dd0b3cc
        } else {
          this.onSelectDraw(olGeometryFeature, label);
        }
      });
    }, 250);
  }

  /**
   * Activate a given control
   */
  private activateDrawControl() {
    this.drawControlIsDisabled = false;
    this.drawControlIsActive = true;
    this.drawEnd$$ = this.drawControl.end$.subscribe((olGeometry: OlGeometry) => {
      this.openDialog(olGeometry, true);
    });

    this.drawControl.modify$.subscribe((olGeometry: OlGeometry) => {
      this.onModifyDraw(olGeometry);
    });

    if (!this.drawSelect$$) {
      this.drawSelect$$ = this.drawControl.select$.subscribe((olFeature: OlFeature) => {
        this.openDialog(olFeature, false);
      });
    }

    this.drawControl.setOlMap(this.map.ol, true);
  }

  /**
   * Deactivate the active draw control
   */
  private deactivateDrawControl() {
    if (!this.drawControl) {
      return;
    }

    if (this.drawEnd$$) {
      this.drawEnd$$.unsubscribe();
    }

    this.drawControl.setOlMap(undefined);
    this.drawControlIsActive = false;
  }

  /**
   * Clear the draw source and track the geometry being draw
   * @param olGeometry Ol linestring or polygon
   */
  private onDrawEnd(olGeometry: OlGeometry) {
    this.addFeatureToStore(olGeometry);
    this.clearLabelsOfOlGeometry(olGeometry);
    this.store.layer.ol.getSource().refresh();
  }

  private onModifyDraw(olGeometry: OlGeometry) {
    const entities = this.store.all();

    entities.forEach(entity => {
      const entityId = entity.properties.id;

      const olGeometryId = olGeometry.ol_uid;

      if (entityId === olGeometryId) {
        this.updateLabelOfOlGeometry(olGeometry, entity.properties.draw);
        this.replaceFeatureInStore(entity, olGeometry);
      }
    });
  }

  private onSelectDraw(olFeature: OlFeature, label: string) {
    const entities = this.store.all();

    const olGeometry = olFeature.getGeometry();
    olGeometry.ol_uid = olFeature.get('id');

    const olGeometryCoordinates = JSON.stringify(olGeometry.getCoordinates()[0]);

    entities.forEach(entity => {
      const entityCoordinates = JSON.stringify(entity.geometry.coordinates[0]);

      if (olGeometryCoordinates === entityCoordinates) {
        this.updateLabelOfOlGeometry(olGeometry, label);
        this.replaceFeatureInStore(entity, olGeometry);
      }
    });
  }

  /**
   * Add a feature with draw label to the store. The loading stragegy of the store
   * will trigger and add the feature to the map.
   * @internal
   */
  private addFeatureToStore(olGeometry: OlGeometry, feature?: FeatureWithDraw) {
    let rad: number;
    let center4326: Array<number>;
    let point4326: Array<number>;
    let lon4326: number;
    let lat4326: number;
    const featureId = feature ? feature.properties.id : olGeometry.ol_uid;
    const projection = this.map.ol.getView().getProjection();

    const geometry = new OlGeoJSON().writeGeometryObject(olGeometry, {
      featureProjection: projection,
      dataProjection: projection
    });

    if (olGeometry instanceof OlCircle) {
      geometry.type = 'Point';
      geometry.coordinates = olGeometry.getCenter();
      const extent4326 = transform([olGeometry.flatCoordinates[2], olGeometry.flatCoordinates[3]], projection, 'EPSG:4326');
      center4326 = transform([olGeometry.flatCoordinates[0], olGeometry.flatCoordinates[1]], projection, 'EPSG:4326');
      lon4326 = center4326[0];
      lat4326 = center4326[1];
      rad = getDistance(center4326, extent4326);
    }

    if (olGeometry instanceof OlPoint) {
      point4326 = transform(olGeometry.flatCoordinates, projection, 'EPSG:4326');
      lon4326 = point4326[0];
      lat4326 = point4326[1];
    }

<<<<<<< HEAD
    /**
     * Add a feature with draw label to the store. The loading stragegy of the store
     * will trigger and add the feature to the map.
     * @internal
     */
    private addFeatureToStore(olGeometry: OlPoint | OlLineString | OlPolygon | OlCircle, feature?: FeatureWithDraw) {
        let rad;
        const featureId = feature ? feature.properties.id : uuid();
        const projection = this.map.ol.getView().getProjection();

        const geometry = new OlGeoJSON().writeGeometryObject(olGeometry, {
            featureProjection: projection,
            dataProjection: projection
        }) as FeatureGeometry;

        if (olGeometry instanceof OlCircle) {
            geometry.type = 'Point';
            geometry.coordinates = olGeometry.getCenter();
            const extend4326 = transform([olGeometry.getFlatCoordinates()[2], olGeometry.getFlatCoordinates()[3]], projection, 'EPSG:4326');
            const center4326 = transform([olGeometry.getFlatCoordinates()[0], olGeometry.getFlatCoordinates()[1]], projection, 'EPSG:4326');
            rad = getDistance(center4326, extend4326);
=======
    this.store.update({
      type: FEATURE,
      geometry,
      projection: projection.getCode(),
      properties: {
        id: featureId,
        draw: olGeometry.get('_label'),
        longitude: lon4326 ? lon4326 : null,
        latitude: lat4326 ? lat4326 : null,
        rad: rad ? rad : null
      },
      meta: {
       id: featureId
      }
    });
  }

  /**
   * Replace the feature in the store
   * @param entity the entity to replace
   * @param olGeometry the new geometry to insert in the store
   */
  private replaceFeatureInStore(entity, olGeometry: OlGeometry) {
    this.store.delete(entity);
    this.onDrawEnd(olGeometry);
  }

  private buildForm() {
    this.form = this.formBuilder.group({
      fill: [''],
      stroke: ['']
    });
  }

  deleteDrawings() {
    this.store.deleteMany(this.selectedFeatures$.value);
    this.selectedFeatures$.value.forEach(selectedFeature => {
      this.olDrawingLayerSource.getFeatures().forEach(drawingLayerFeature => {
        if (selectedFeature.properties.id === drawingLayerFeature.getGeometry().ol_uid) {
          this.olDrawingLayerSource.removeFeature(drawingLayerFeature);
>>>>>>> 9dd0b3cc
        }
      });
    });
  }

  /**
   * Clear the tooltips of an OL geometry
   * @param olGeometry OL geometry with tooltips
   */
  private clearLabelsOfOlGeometry(olGeometry: OlGeometry) {
    getTooltipsOfOlGeometry(olGeometry).forEach((olTooltip: OlOverlay | undefined) => {
      if (olTooltip && olTooltip.getMap()) {
        this.map.ol.removeOverlay(olTooltip);
      }
    });
  }

  /**
   * Called when the user toggles the labels toggle
   */
  onToggleLabels() {
    this.drawStyleService.toggleLabelsAreShown();
    this.labelsAreShown = !this.labelsAreShown;
    this.icon ? this.onColorChange(this.labelsAreShown, true) : this.onColorChange(this.labelsAreShown, false);
    }

  /**
   * Update the label of a geometry when a label is entered in a dialog box
   * @param olGeometry the geometry
   * @param label the label
   */
  private updateLabelOfOlGeometry(olGeometry: OlGeometry, label: string) {
    olGeometry.setProperties({
      _label: label
    }, true);
  }

  onIconChange(event?) {
    this.icon = event;
    this.drawStyleService.setIcon(this.icon);
    this.store.layer.ol.setStyle((feature, resolution) => {
      return this.drawStyleService.createDrawingLayerStyle(feature, resolution, true, this.icon);
    });
  }

  openShorcutsDialog() {
    this.dialog.open(DrawShorcutsComponent);
  }
}<|MERGE_RESOLUTION|>--- conflicted
+++ resolved
@@ -8,7 +8,6 @@
 } from '@angular/core';
 
 import {
-<<<<<<< HEAD
     FEATURE,
     FeatureStore,
     FeatureStoreSelectionStrategy,
@@ -19,17 +18,6 @@
     FeatureStoreLoadingStrategy,
     FeatureGeometry,
   } from '../../feature';
-=======
-  FEATURE,
-  FeatureStore,
-  FeatureStoreSelectionStrategy,
-  tryBindStoreLayer,
-  tryAddLoadingStrategy,
-  tryAddSelectionStrategy,
-  FeatureMotion,
-  FeatureStoreLoadingStrategy,
-} from '../../feature';
->>>>>>> 9dd0b3cc
 
 import { LanguageService } from '@igo2/core';
 import { MatDialog } from '@angular/material/dialog';
@@ -49,10 +37,12 @@
 import OlVectorSource from 'ol/source/Vector';
 import OlCircle from 'ol/geom/Circle';
 import OlPoint from 'ol/geom/Point';
-import OlGeometry from 'ol/geom/Geometry';
+import OlPolygon from 'ol/geom/Polygon';
+import OlLineString from 'ol/geom/Linestring';
 import OlFeature from 'ol/Feature';
 import OlGeoJSON from 'ol/format/GeoJSON';
 import OlOverlay from 'ol/Overlay';
+import type { default as OlGeometryType } from 'ol/geom/GeometryType';
 import type { default as OlGeometry } from 'ol/geom/Geometry';
 import { getDistance } from 'ol/sphere';
 import { DrawStyleService } from '../shared/draw-style.service';
@@ -92,8 +82,8 @@
 
   public geometryType = GeometryType; // Reference to the GeometryType enum
 
-  @Output() fillColor: OlColor;
-  @Output() strokeColor: OlColor;
+  @Output() fillColor: OlColor.Color;
+  @Output() strokeColor: OlColor.Color;
   @Output() strokeWidth: number;
 
   @Input() map: IgoMap; // Map to draw on
@@ -108,8 +98,8 @@
   private drawSelect$$: Subscription;
   private olDrawingLayer: VectorLayer;
   public selectedFeatures$: BehaviorSubject<FeatureWithDraw[]> = new BehaviorSubject([]);
-  public fillForm: string;
-  public strokeForm: string;
+  public fillForm: OlColor.Color;
+  public strokeForm: OlColor.Color;
   public drawControlIsDisabled: boolean = true;
   public drawControlIsActive: boolean = false;
   public labelsAreShown: boolean;
@@ -158,7 +148,7 @@
    * @param strokeWidth the stroke width
    * @returns a Draw Control
    */
-  createDrawControl(fillColor?: OlColor, strokeColor?: OlColor, strokeWidth?: number) {
+  createDrawControl(fillColor?: OlColor.Color, strokeColor?: OlColor.Color, strokeWidth?: number) {
     const drawControl = new DrawControl({
       geometryType: undefined,
       drawingLayerSource: this.olDrawingLayerSource,
@@ -173,7 +163,7 @@
    * Called when the user selects a new geometry type
    * @param geometryType the geometry type selected by the user
    */
-  onGeometryTypeChange(geometryType: GeometryType) {
+  onGeometryTypeChange(geometryType: typeof OlGeometryType) {
     this.drawControl.setGeometryType(geometryType);
     this.toggleDrawControl();
   }
@@ -211,7 +201,7 @@
       many: true
     }));
     this.store.layer.visible = true;
-    this.store.source.ol.on('removefeature', (event: OlVectorSourceEvent) => {
+    this.store.source.ol.on('removefeature', (event: OlVectorSourceEvent<OlGeometry>) => {
       const olGeometry = event.feature.getGeometry();
       this.clearLabelsOfOlGeometry(olGeometry);
     });
@@ -251,121 +241,6 @@
         return this.drawStyleService.createDrawingLayerStyle(feature, resolution, labelsAreShown);
       });
     }
-<<<<<<< HEAD
-
-    createDrawPolygonControl(fill?: string, stroke?: string) {
-        this.drawPolygonControl = new DrawControl({
-            geometryType: DrawType.Polygon,
-            source: this.olDrawSource,
-            layerStyle: new OlStyle({}),
-            drawStyle: createDrawingInteractionStyle(this.fillColor, this.strokeColor)
-        });
-    }
-
-    createDrawCircleControl(fill?: string, stroke?: string) {
-        this.drawCircleControl = new DrawControl({
-            geometryType: DrawType.Circle,
-            source: this.olDrawSource,
-            layerStyle: new OlStyle({}),
-            drawStyle: createDrawingInteractionStyle(this.fillColor, this.strokeColor)
-        });
-    }
-
-    onDrawTypeChange(drawType: DrawType) {
-        this.activeDrawType = drawType;
-    }
-
-    private initStore() {
-        const store = this.store;
-        this.map.removeLayer(this.layer);
-
-        this.layer = new VectorLayer({
-          id: 'igo-draw-layer',
-          title: this.languageService.translate.instant('igo.geo.draw.drawing'),
-          zIndex: 200,
-          source: new FeatureDataSource(),
-          style: (feature, resolution) => {
-            return this.drawStyleService.createDrawLayerStyle(feature, resolution, true, this.icon);
-          },
-          showInLayerList: true,
-          exportable: true,
-          browsable: false,
-          workspace: {
-            enabled: false
-          },
-        });
-        tryBindStoreLayer(store, this.layer);
-        store.layer.visible = true;
-        tryAddLoadingStrategy(store, new FeatureStoreLoadingStrategy({
-            motion: FeatureMotion.None
-          }));
-
-        tryAddSelectionStrategy(store, new FeatureStoreSelectionStrategy({
-          map: this.map,
-          motion: FeatureMotion.None,
-          many: true
-        }));
-
-
-        store.source.ol.on('removefeature', (event: OlVectorSourceEvent<OlGeometry>) => {
-            const olGeometry = event.feature.getGeometry();
-            this.clearTooltipsOfOlGeometry(olGeometry as OlPoint | OlLineString | OlPolygon | OlCircle);
-        });
-
-        this.subscriptions$$.push(store.stateView.manyBy$((record: EntityRecord<FeatureWithDraw>) => {
-            return record.state.selected === true;
-        }).pipe(
-            skip(1)  // Skip initial emission
-        )
-        .subscribe((records: EntityRecord<FeatureWithDraw>[]) => {
-            this.selectedFeatures$.next(records.map(record => record.entity));
-        }));
-
-        this.subscriptions$$.push(this.store.count$.subscribe(cnt => {
-            cnt >= 1 ?
-              this.store.layer.options.showInLayerList = true :
-              this.store.layer.options.showInLayerList = false;
-          }));
-    }
-
-    changeStoreLayerStyle(enableLabel: boolean, icon: boolean) {
-        this.fillForm = this.fillColor;
-        this.strokeForm = this.strokeColor;
-        this.drawStyleService.setFill(this.fillColor);
-        this.drawStyleService.setStroke(this.strokeColor);
-        if (enableLabel && !icon) {
-            this.store.layer.ol.setStyle((feature, resolution) => {
-                return this.drawStyleService.createDrawLayerStyle(feature, resolution, true);
-            });
-            this.icon = undefined;
-        } else if (!enableLabel && !icon) {
-            this.store.layer.ol.setStyle((feature, resolution) => {
-                return this.drawStyleService.createDrawLayerStyle(feature, resolution, false);
-            });
-            this.icon = undefined;
-        } else if (enableLabel && icon) {
-            this.store.layer.ol.setStyle((feature, resolution) => {
-                return this.drawStyleService.createDrawLayerStyle(feature, resolution, true, this.icon);
-            });
-        } else if (!enableLabel && icon) {
-            this.store.layer.ol.setStyle((feature, resolution) => {
-                return this.drawStyleService.createDrawLayerStyle(feature, resolution, false, this.icon);
-            });
-        }
-        this.createDrawPointControl();
-        this.createDrawLineControl();
-        this.createDrawPolygonControl();
-        this.createDrawCircleControl();
-    }
-
-    /**
-     * Activate or deactivate the current draw control
-     * @internal
-     */
-    onToggleDrawControl(toggle: boolean) {
-        if (toggle === true) {
-            this.toggleDrawControl();
-=======
     this.createDrawControl();
   }
 
@@ -390,7 +265,7 @@
    * @param olGeometry geometry at draw end or selected geometry
    * @param drawEnd event fired at drawEnd?
    */
-  private openDialog(olGeometryFeature: OlGeometry | OlFeature, isDrawEnd: boolean) {
+  private openDialog(olGeometryFeature: OlGeometry | OlFeature<OlGeometry>, isDrawEnd: boolean) {
     setTimeout(() => {
       // open the dialog box used to enter label
       const dialogRef = this.dialog.open(DrawPopupComponent, {
@@ -399,16 +274,15 @@
 
       // when dialog box is closed, get label and set it to geometry
       dialogRef.afterClosed().subscribe((label: string) => {
-        this.updateLabelOfOlGeometry(olGeometryFeature, label);
+        this.updateLabelOfOlGeometry(olGeometryFeature as OlGeometry, label);
 
         // if event was fired at draw end
         if (isDrawEnd) {
-          this.onDrawEnd(olGeometryFeature);
+          this.onDrawEnd(olGeometryFeature as OlGeometry);
 
         // if event was fired at select
->>>>>>> 9dd0b3cc
         } else {
-          this.onSelectDraw(olGeometryFeature, label);
+          this.onSelectDraw(olGeometryFeature as OlFeature<OlGeometry>, label);
         }
       });
     }, 250);
@@ -429,7 +303,7 @@
     });
 
     if (!this.drawSelect$$) {
-      this.drawSelect$$ = this.drawControl.select$.subscribe((olFeature: OlFeature) => {
+      this.drawSelect$$ = this.drawControl.select$.subscribe((olFeature: OlFeature<OlGeometry>) => {
         this.openDialog(olFeature, false);
       });
     }
@@ -463,7 +337,7 @@
     this.store.layer.ol.getSource().refresh();
   }
 
-  private onModifyDraw(olGeometry: OlGeometry) {
+  private onModifyDraw(olGeometry) {
     const entities = this.store.all();
 
     entities.forEach(entity => {
@@ -478,10 +352,10 @@
     });
   }
 
-  private onSelectDraw(olFeature: OlFeature, label: string) {
+  private onSelectDraw(olFeature: OlFeature<OlGeometry>, label: string) {
     const entities = this.store.all();
 
-    const olGeometry = olFeature.getGeometry();
+    const olGeometry = olFeature.getGeometry() as any;
     olGeometry.ol_uid = olFeature.get('id');
 
     const olGeometryCoordinates = JSON.stringify(olGeometry.getCoordinates()[0]);
@@ -501,7 +375,7 @@
    * will trigger and add the feature to the map.
    * @internal
    */
-  private addFeatureToStore(olGeometry: OlGeometry, feature?: FeatureWithDraw) {
+  private addFeatureToStore(olGeometry, feature?: FeatureWithDraw) {
     let rad: number;
     let center4326: Array<number>;
     let point4326: Array<number>;
@@ -513,47 +387,25 @@
     const geometry = new OlGeoJSON().writeGeometryObject(olGeometry, {
       featureProjection: projection,
       dataProjection: projection
-    });
+    }) as any;
 
     if (olGeometry instanceof OlCircle) {
       geometry.type = 'Point';
+      console.log(geometry);
       geometry.coordinates = olGeometry.getCenter();
-      const extent4326 = transform([olGeometry.flatCoordinates[2], olGeometry.flatCoordinates[3]], projection, 'EPSG:4326');
-      center4326 = transform([olGeometry.flatCoordinates[0], olGeometry.flatCoordinates[1]], projection, 'EPSG:4326');
+      const extent4326 = transform([olGeometry.getFlatCoordinates()[2], olGeometry.getFlatCoordinates()[3]], projection, 'EPSG:4326');
+      center4326 = transform([olGeometry.getFlatCoordinates()[0], olGeometry.getFlatCoordinates()[1]], projection, 'EPSG:4326');
       lon4326 = center4326[0];
       lat4326 = center4326[1];
       rad = getDistance(center4326, extent4326);
     }
 
     if (olGeometry instanceof OlPoint) {
-      point4326 = transform(olGeometry.flatCoordinates, projection, 'EPSG:4326');
+      point4326 = transform(olGeometry.getFlatCoordinates(), projection, 'EPSG:4326');
       lon4326 = point4326[0];
       lat4326 = point4326[1];
     }
 
-<<<<<<< HEAD
-    /**
-     * Add a feature with draw label to the store. The loading stragegy of the store
-     * will trigger and add the feature to the map.
-     * @internal
-     */
-    private addFeatureToStore(olGeometry: OlPoint | OlLineString | OlPolygon | OlCircle, feature?: FeatureWithDraw) {
-        let rad;
-        const featureId = feature ? feature.properties.id : uuid();
-        const projection = this.map.ol.getView().getProjection();
-
-        const geometry = new OlGeoJSON().writeGeometryObject(olGeometry, {
-            featureProjection: projection,
-            dataProjection: projection
-        }) as FeatureGeometry;
-
-        if (olGeometry instanceof OlCircle) {
-            geometry.type = 'Point';
-            geometry.coordinates = olGeometry.getCenter();
-            const extend4326 = transform([olGeometry.getFlatCoordinates()[2], olGeometry.getFlatCoordinates()[3]], projection, 'EPSG:4326');
-            const center4326 = transform([olGeometry.getFlatCoordinates()[0], olGeometry.getFlatCoordinates()[1]], projection, 'EPSG:4326');
-            rad = getDistance(center4326, extend4326);
-=======
     this.store.update({
       type: FEATURE,
       geometry,
@@ -592,9 +444,9 @@
     this.store.deleteMany(this.selectedFeatures$.value);
     this.selectedFeatures$.value.forEach(selectedFeature => {
       this.olDrawingLayerSource.getFeatures().forEach(drawingLayerFeature => {
-        if (selectedFeature.properties.id === drawingLayerFeature.getGeometry().ol_uid) {
+        const geometry = drawingLayerFeature.getGeometry() as any;
+        if (selectedFeature.properties.id === geometry.ol_uid) {
           this.olDrawingLayerSource.removeFeature(drawingLayerFeature);
->>>>>>> 9dd0b3cc
         }
       });
     });
@@ -605,7 +457,7 @@
    * @param olGeometry OL geometry with tooltips
    */
   private clearLabelsOfOlGeometry(olGeometry: OlGeometry) {
-    getTooltipsOfOlGeometry(olGeometry).forEach((olTooltip: OlOverlay | undefined) => {
+    getTooltipsOfOlGeometry(olGeometry as OlCircle | OlPoint | OlLineString | OlPolygon).forEach((olTooltip: OlOverlay | undefined) => {
       if (olTooltip && olTooltip.getMap()) {
         this.map.ol.removeOverlay(olTooltip);
       }
