import olClusterSource from 'ol/source/Cluster';
import olSource from 'ol/source/Source';
import olVectorSource from 'ol/source/Vector';

<<<<<<< HEAD
import { Observable, Subscription } from 'rxjs';

import { LegendOptions } from '../../../layer/shared/layers/legend.interface';
=======
import {
  LegendMapViewOptions,
  LegendOptions
} from '../../../layer/shared/layers/legend.interface';
>>>>>>> abdedce5
import { generateIdFromSourceOptions } from '../../../utils/id-generator';
import { DataService } from './data.service';
import {
  AnyEventName,
  DataSourceOptions,
  DatasourceEvent,
  Legend
} from './datasource.interface';

export abstract class DataSource {
  public id: string;
  public ol: olSource | olVectorSource | olClusterSource;
  private legend: Legend[];

  get saveableOptions(): Partial<DataSourceOptions> {
    return {
      id: this.options.id,
      type: this.options.type,
      url: this.options.url
    };
  }

  protected events = new Map<AnyEventName, Subscription>();

  properties = new DatasourceProperties();

  constructor(
    public options: DataSourceOptions = {},
    protected dataService?: DataService
  ) {
    this.options = options;
    this.id = this.options.id || this.generateId();
    this.ol = this.createOlSource();
  }

  protected abstract createOlSource(): olSource;

  protected generateId(): string {
    return generateIdFromSourceOptions(this.options);
  }

  // eslint-disable-next-line @typescript-eslint/no-unused-vars
  public getLegend(_style?: string, _view?: LegendMapViewOptions): Legend[] {
    return this.legend ? this.legend : [];
  }

  public setLegend(options: LegendOptions): Legend[] {
    if (options.url) {
      this.legend = [{ url: options.url }];
    } else if (options.html) {
      this.legend = [{ html: options.html }];
    } else {
      this.legend = [];
    }

    return this.legend;
  }

  refresh(): void {
    this.ol.refresh();
  }

  addEvents(events: DatasourceEvent[] = []): void {
    events.forEach(([name, observable]) => {
      this.addEvent(name, observable);
    });
  }

  removeEvents(): void {
    Array.from(this.events.entries()).forEach(([name, event]) => {
      event.unsubscribe();
      this.events.delete(name);
    });
  }

  private addEvent(name: AnyEventName, obs: Observable<unknown>): void {
    const subscription = this.events.get(name);
    if (subscription) {
      subscription.unsubscribe();
    }
    this.events.set(name, obs.subscribe());
  }

  public destroy(): void {
    this.events.forEach((listener) => {
      listener.unsubscribe();
    });
  }

  protected abstract onUnwatch();
}

class DatasourceProperties {
  /** General object to store general properties */
  private properties = new Map<string, unknown>();

  get(key: string): unknown {
    return this.properties.get(key);
  }

  getAll(): Record<string, unknown> {
    return { ...Object.fromEntries(this.properties.entries()) };
  }

  set(key: string, value: unknown): void {
    this.properties.set(key, value);
  }

  setMany(object: Record<string, unknown>): void {
    Object.entries(object).forEach(([key, value]) =>
      this.properties.set(key, value)
    );
  }

  delete(key: string): void {
    this.properties.delete(key);
  }
}<|MERGE_RESOLUTION|>--- conflicted
+++ resolved
@@ -2,16 +2,12 @@
 import olSource from 'ol/source/Source';
 import olVectorSource from 'ol/source/Vector';
 
-<<<<<<< HEAD
 import { Observable, Subscription } from 'rxjs';
 
-import { LegendOptions } from '../../../layer/shared/layers/legend.interface';
-=======
 import {
   LegendMapViewOptions,
   LegendOptions
 } from '../../../layer/shared/layers/legend.interface';
->>>>>>> abdedce5
 import { generateIdFromSourceOptions } from '../../../utils/id-generator';
 import { DataService } from './data.service';
 import {
