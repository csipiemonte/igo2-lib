--- conflicted
+++ resolved
@@ -31,7 +31,7 @@
   formatMeasure,
   measureOlGeometry
 } from '../../measure';
-import { DrawControl, ModifyControl } from '../shared/controls';
+import { DrawControl, ModifyControl, ModifyControlOptions } from '../shared/controls';
 import { createDrawInteractionStyle } from '../shared/geometry.utils';
 import { GeoJSONGeometry } from '../shared/geometry.interfaces';
 import OlCircle from 'ol/geom/Circle';
@@ -340,13 +340,8 @@
   private createDrawControl() {
     const controlOptions = Object.assign({}, this.controlOptions, {
       geometryType: this.geometryType || 'Point',
-<<<<<<< HEAD
-      layer: this.olOverlayLayer,
-      drawStyle: typeof this.drawStyle === 'function' ? this.drawStyle : (olFeature: OlFeature<OlGeometry>, resolution: number) => {
-=======
       drawingLayer: this.olOverlayLayer,
-      interactionStyle: typeof this.drawStyle === 'function' ? this.drawStyle : (olFeature: OlFeature, resolution: number) => {
->>>>>>> 9dd0b3cc
+      interactionStyle: typeof this.drawStyle === 'function' ? this.drawStyle : (olFeature: OlFeature<OlGeometry>, resolution: number) => {
         const style = this.drawStyle;
         this.updateDrawStyleWithDrawGuide(style, resolution);
         return style;
@@ -366,7 +361,7 @@
         this.updateDrawStyleWithDrawGuide(style, resolution);
         return style;
       }
-    }) as DrawControlOptions;
+    }) as ModifyControlOptions;
     this.modifyControl = new ModifyControl(controlOptions);
   }
 
