--- conflicted
+++ resolved
@@ -7,14 +7,11 @@
 import OlVectorSource from 'ol/source/Vector';
 import OlVectorLayer from 'ol/layer/Vector';
 import OlDraw from 'ol/interaction/Draw';
-<<<<<<< HEAD
 import type { default as OlGeometry } from 'ol/geom/Geometry';
-=======
 import OlModify from 'ol/interaction/Modify';
 import OlSelect from 'ol/interaction/Select';
-import { Geometry as OlGeometry, GeometryEvent as OlGeometryEvent } from 'ol/geom/Geometry';
+import BasicEvent from 'ol/events/Event';
 import OlCollection from 'ol/Collection';
->>>>>>> 9dd0b3cc
 import { DrawEvent as OlDrawEvent } from 'ol/interaction/Draw';
 import { SelectEvent as OlSelectEvent } from 'ol/interaction/Select';
 import { unByKey } from 'ol/Observable';
@@ -25,20 +22,11 @@
 import { getMousePositionFromOlGeometryEvent } from '../geometry.utils';
 
 export interface DrawControlOptions {
-<<<<<<< HEAD
   geometryType: typeof OlGeometryType | string;
-  source?: OlVectorSource<OlGeometry>;
-  layer?: OlVectorLayer<OlVectorSource<OlGeometry>>;
-  layerStyle?: OlStyle.Style | ((olfeature: OlFeature<OlGeometry>) => OlStyle.Style);
-  drawStyle?: OlStyle.Style | ((olfeature: OlFeature<OlGeometry>) => OlStyle.Style) | OlStyle.Circle |
-    ((olfeature: OlFeature<OlGeometry>) => OlStyle.Circle);
-=======
-  geometryType: OlGeometryType;
-  drawingLayerSource?: OlVectorSource;
-  drawingLayer?: OlVectorLayer;
-  drawingLayerStyle?: OlStyle | ((olFeature: OlFeature) => OlStyle);
-  interactionStyle?: OlStyle | ((olFeature: OlFeature) => OlStyle);
->>>>>>> 9dd0b3cc
+  drawingLayerSource?: OlVectorSource<OlGeometry>;
+  drawingLayer?: OlVectorLayer<OlVectorSource<OlGeometry>>;
+  drawingLayerStyle?: OlStyle.Style | ((olFeature: OlFeature<OlGeometry>) => OlStyle.Style);
+  interactionStyle?: OlStyle.Style | ((olFeature: OlFeature<OlGeometry>) => OlStyle.Style);
   maxPoints?: number;
 }
 
@@ -64,7 +52,7 @@
   /**
    * Draw modify observable (modify drawn features)
    */
-  public modify$: Subject<OlCollection> = new Subject();
+  public modify$: Subject<OlGeometry> = new Subject();
 
   /**
    * Draw select observable (modify drawn features)
@@ -78,22 +66,14 @@
 
   private keyDown$$: Subscription;
 
-  private olGeometryType: OlGeometryType | undefined;
+  private olGeometryType: typeof OlGeometryType | undefined | string;
   private olMap: OlMap;
-<<<<<<< HEAD
-  private olOverlayLayer: OlVectorLayer<OlVectorSource<OlGeometry>>;
+  private olDrawingLayer: OlVectorLayer<OlVectorSource<OlGeometry>>;
   private olDrawInteraction: OlDraw;
+  private olSelectInteraction: OlSelect;
   private onDrawStartKey: EventsKey;
   private onDrawEndKey: EventsKey;
   private onDrawKey: EventsKey;
-=======
-  private olDrawingLayer: OlVectorLayer;
-  private olDrawInteraction: OlDraw;
-  private olSelectInteraction: OlSelect;
-  private onDrawStartKey: string;
-  private onDrawEndKey: string;
-  private onDrawKey: string;
->>>>>>> 9dd0b3cc
 
   private mousePosition: [number, number];
 
@@ -105,27 +85,11 @@
   }
 
   /**
-<<<<<<< HEAD
-   * Geometry type
-   * @internal
-   */
-  get geometryType(): typeof OlGeometryType | string {
-    return this.options.geometryType;
-  }
-
-  /**
    * OL overlay source
    * @internal
    */
-  get olOverlaySource(): OlVectorSource<OlGeometry> {
-    return this.olOverlayLayer.getSource();
-=======
-   * OL overlay source
-   * @internal
-   */
-  get olDrawingLayerSource(): OlVectorSource {
+  get olDrawingLayerSource(): OlVectorSource<OlGeometry> {
     return this.olDrawingLayer.getSource();
->>>>>>> 9dd0b3cc
   }
 
   constructor(private options: DrawControlOptions) {
@@ -154,20 +118,15 @@
   /**
    * Return the drawing layer source
    */
-<<<<<<< HEAD
   getSource(): OlVectorSource<OlGeometry> {
-    return this.olOverlaySource;
-=======
-  getSource(): OlVectorSource {
     return this.olDrawingLayerSource;
->>>>>>> 9dd0b3cc
   }
 
   /**
    * Set the current geometry type
    * @param geometryType the geometry type
    */
-  setGeometryType(geometryType: OlGeometryType) {
+  setGeometryType(geometryType: typeof OlGeometryType) {
     this.olGeometryType = geometryType;
   }
 
@@ -194,15 +153,9 @@
   /**
    * Add the drawing layer if it wasn't defined in the options
    */
-<<<<<<< HEAD
   private addOlInnerOverlayLayer() {
-    if (this.options.layer === undefined) {
-      this.olMap.addLayer(this.olOverlayLayer);
-=======
-  private addOlInnerOverlayLayer(): OlVectorLayer {
     if (!this.options.drawingLayer) {
       this.olMap.addLayer(this.olDrawingLayer);
->>>>>>> 9dd0b3cc
     }
   }
 
@@ -226,11 +179,7 @@
         type: this.olGeometryType,
         source: this.getSource(),
         stopClick: true,
-<<<<<<< HEAD
-        style: this.options.drawStyle as OlStyle.Style,
-=======
         style: this.options.interactionStyle,
->>>>>>> 9dd0b3cc
         maxPoints: this.options.maxPoints,
         freehand: false,
         freehandCondition: () => false
@@ -274,8 +223,7 @@
       if (!this.olSelectInteraction) {
         const olSelectInteraction = new OlSelect({
           condition: doubleClick,
-          style: undefined,
-          source: this.getSource()
+          style: undefined
         });
         this.olMap.addInteraction(olSelectInteraction);
         this.olSelectInteraction = olSelectInteraction;
@@ -307,24 +255,11 @@
     const olGeometry = event.feature.getGeometry();
     this.start$.next(olGeometry);
     this.clearOlInnerOverlaySource();
-<<<<<<< HEAD
-    this.onDrawKey = olGeometry.on(
-      'change',
-      (olGeometryEvent: MapBrowserEvent<any>) => {
-        this.mousePosition = getMousePositionFromOlGeometryEvent(
-          olGeometryEvent
-        );
-        this.changes$.next(olGeometryEvent.target);
-      }
-    );
-    this.subscribeToKeyDown();
-=======
-    this.onDrawKey = olGeometry.on('change', (olGeometryEvent: OlGeometryEvent) => {
+    this.onDrawKey = olGeometry.on('change', (olGeometryEvent: BasicEvent) => {
       this.mousePosition = getMousePositionFromOlGeometryEvent(olGeometryEvent);
       this.changes$.next(olGeometryEvent.target);
     });
     this.subscribeKeyDown();
->>>>>>> 9dd0b3cc
   }
 
   /**
