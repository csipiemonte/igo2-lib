--- conflicted
+++ resolved
@@ -526,15 +526,9 @@
             "oldCity": "Ancienne municipalité",
             "mrc": "MRC",
             "regadmin": "Région administrative",
-<<<<<<< HEAD
-            "rss":"Régions sociosanitaires (RSS)",
-            "rls":"Réseaux locaux de santé (RLS)",
-            "clsc":"Centres locaux de services communautaires (CLSC)",
-=======
             "rss": "Régions sociosanitaires (RSS)",
             "rls": "Réseaux locaux de santé (RLS)",
             "clsc": "Centres locaux de services communautaires (CLSC)",
->>>>>>> 9424b6bc
             "tours": "Tours de refroidissement",
             "road": "Route",
             "intersection": "Intersection",
