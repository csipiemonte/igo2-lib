{
  "name": "@igo2/core",
<<<<<<< HEAD
  "version": "1.15.3",
=======
  "version": "1.15.4",
>>>>>>> 23933630
  "description": "IGO Library",
  "author": "IGO Community",
  "keywords": ["igo"],
  "license": "MIT",
  "homepage": "https://github.com/infra-geo-ouverte/igo2-lib#readme",
  "repository": {
    "type": "git",
    "url": "git+https://github.com/infra-geo-ouverte/igo2-lib.git"
  },
  "bugs": {
    "url": "https://github.com/infra-geo-ouverte/igo2-lib/issues"
  },
  "dependencies": {
    "@ngx-translate/core": "^14.0.0",
    "tslib": "^2.4.0"
  },
  "peerDependencies": {
    "@angular/cdk": "^14.2.7",
    "@angular/common": "^14.3.0",
    "@angular/core": "^14.3.0",
    "@angular/platform-browser": "^14.3.0",
    "@angular/router": "^14.3.0",
<<<<<<< HEAD
    "@igo2/utils": "^1.15.3",
=======
    "@igo2/utils": "^1.15.4",
>>>>>>> 23933630
    "rxjs": "^7.5.6",
    "ngx-indexed-db": "^11.0.2",
    "ngx-toastr": "^15.0.0"
  },
  "engines": {
    "node": ">=16.19.0"
  }
}<|MERGE_RESOLUTION|>--- conflicted
+++ resolved
@@ -1,10 +1,6 @@
 {
   "name": "@igo2/core",
-<<<<<<< HEAD
-  "version": "1.15.3",
-=======
   "version": "1.15.4",
->>>>>>> 23933630
   "description": "IGO Library",
   "author": "IGO Community",
   "keywords": ["igo"],
@@ -27,11 +23,7 @@
     "@angular/core": "^14.3.0",
     "@angular/platform-browser": "^14.3.0",
     "@angular/router": "^14.3.0",
-<<<<<<< HEAD
-    "@igo2/utils": "^1.15.3",
-=======
     "@igo2/utils": "^1.15.4",
->>>>>>> 23933630
     "rxjs": "^7.5.6",
     "ngx-indexed-db": "^11.0.2",
     "ngx-toastr": "^15.0.0"
