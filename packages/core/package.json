--- conflicted
+++ resolved
@@ -1,10 +1,6 @@
 {
   "name": "@igo2/core",
-<<<<<<< HEAD
   "version": "19.0.1-next.1",
-=======
-  "version": "19.0.3",
->>>>>>> aa00d5a9
   "description": "IGO Library",
   "author": "IGO Community",
   "keywords": [
