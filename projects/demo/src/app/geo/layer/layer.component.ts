import { Component } from '@angular/core';
import { MatGridListModule } from '@angular/material/grid-list';

import { PanelComponent } from '@igo2/common/panel';
import {
  AnyLayerOptions,
  DownloadButtonComponent,
  FILTER_DIRECTIVES,
  FeatureDataSourceOptions,
  IgoMap,
  ImageLayerOptions,
  LAYER_DIRECTIVES,
  LayerService,
  LayerViewerComponent,
  LayerViewerOptions,
  MAP_DIRECTIVES,
  METADATA_DIRECTIVES,
  MapViewOptions,
<<<<<<< HEAD
  ProjectionService,
=======
  VectorLayerOptions,
>>>>>>> 9424b6bc
  WFSDataSourceOptions
} from '@igo2/geo';

import { DocViewerComponent } from '../../components/doc-viewer/doc-viewer.component';
import { ExampleViewerComponent } from '../../components/example/example-viewer/example-viewer.component';

@Component({
  selector: 'app-layer',
  templateUrl: './layer.component.html',
  styleUrls: ['./layer.component.scss'],
  imports: [
    DocViewerComponent,
    ExampleViewerComponent,
    MatGridListModule,
    MAP_DIRECTIVES,
    LayerViewerComponent,
    PanelComponent,
    LAYER_DIRECTIVES,
    METADATA_DIRECTIVES,
    DownloadButtonComponent,
    FILTER_DIRECTIVES
  ]
})
export class AppLayerComponent {
  public map: IgoMap = new IgoMap({
    controls: {
      attribution: {
        collapsed: true
      }
    }
  });

  public view: MapViewOptions = {
    center: [-73, 47.2],
    maxLayerZoomExtent: [-11000000, 4500000, -4500000, 10000000],
    zoom: 7
  };

  get layerViewerOptions(): LayerViewerOptions {
    return {
      legend: {
        showForVisibleLayers: false
      },
      queryBadge: true
    };
  }

  constructor(
    private layerService: LayerService,
    private projectionService: ProjectionService // Don't remove this or it'll never be injected,
  ) {
    const layers: AnyLayerOptions[] = [
      {
        title: 'OSM',
        baseLayer: true,
        visible: true,
        sourceOptions: {
          type: 'osm'
        }
      },
      {
        title: 'WFS (Custom EPSG)',
        visible: true,
        sourceOptions: {
          type: 'wfs',
          url: 'https://geoegl.msp.gouv.qc.ca/apis/wss/complet.fcgi',
          params: {
            featureTypes: 'vg_observation_v_autre_wmst',
            fieldNameGeometry: 'geometry',
            maxFeatures: 10000,
            version: '2.0.0',
            outputFormat: 'geojson',
            srsName: 'EPSG:32198',
            outputFormatDownload: 'shp'
          },
          ogcFilters: {
            enabled: true,
            editable: false,
            filters: {
              operator: 'PropertyIsEqualTo',
              propertyName: 'code_municipalite',
              expression: '12072'
            }
          },
          formatOptions: {
            dataProjection: 'EPSG:32198'
          }
        } as WFSDataSourceOptions
      },
      {
        title: 'Parcs routiers',
        sourceOptions: {
          type: 'wms',
          url: 'https://ws.mapserver.transports.gouv.qc.ca/swtq',
          params: {
            LAYERS: 'parc_routier',
            VERSION: '1.3.0'
          }
        }
      } satisfies ImageLayerOptions,
      {
        title: 'Réseau routier',
        visible: false,
        sourceOptions: {
          type: 'wms',
          url: 'https://ws.mapserver.transports.gouv.qc.ca/swtq',
          params: {
            LAYERS: 'bgr_v_sous_route_res_sup_act',
            VERSION: '1.3.0'
          }
        }
      } satisfies ImageLayerOptions,
      {
        title: 'Lieux habités',
        visible: false,
        sourceOptions: {
          type: 'wms',
          url: 'https://ws.mapserver.transports.gouv.qc.ca/swtq',
          params: {
            LAYERS: 'lieuhabite',
            VERSION: '1.3.0'
          }
        }
      } satisfies ImageLayerOptions,
      {
        title: 'Direction du vent',
        visible: false,
        legendOptions: {
          stylesAvailable: [
            { name: 'WDIR6-LINEAR', title: 'WDIR6-LINEAR' },
            { name: 'WDIR6', title: 'WDIR6' },
            { name: 'WDIR3-LINEAR', title: 'WDIR3-LINEAR' },
            { name: 'WDIR3', title: 'WDIR3' }
          ]
        },
        sourceOptions: {
          type: 'wms',
          url: 'https://geo.weather.gc.ca/geomet?lang=fr',
          params: {
            LAYERS: 'HRDPS.CONTINENTAL_WD',
            VERSION: '1.3.0'
          }
        }
      } satisfies ImageLayerOptions,
      {
        title: 'District écologique',
        visible: false,
        sourceOptions: {
          type: 'wms',
          url: 'https://geoegl.msp.gouv.qc.ca/apis/ws/mffpecofor.fcgi',
          params: {
            LAYERS: 'sh_dis_eco',
            VERSION: '1.3.0'
          }
        }
      } satisfies ImageLayerOptions,
      {
        title: 'Avertissements routiers',
        visible: false,
        sourceOptions: {
          type: 'wms',
          url: 'https://ws.mapserver.transports.gouv.qc.ca/swtq',
          params: {
            LAYERS: 'evenements',
            VERSION: '1.3.0'
          }
        }
      } satisfies ImageLayerOptions,
      {
        title: 'Embâcles',
        sourceOptions: {
          type: 'wms',
          url: 'https://geoegl.msp.gouv.qc.ca/apis/wss/complet.fcgi',
          refreshIntervalSec: 15,
          params: {
            LAYERS: 'vg_observation_v_inondation_embacle_wmst',
            VERSION: '1.3.0'
          }
        },
        metadata: {
          url: 'https://www.donneesquebec.ca/recherche/fr/dataset/historique-publique-d-embacles-repertories-au-msp',
          extern: true
        }
      },
      {
        id: 'mandatory_to_retrieve_layerData_in_IDB',
        title: "Aéroport préloadé et chargé dans l'Indexed-db",
        visible: false,
        idbInfo: { storeToIdb: true },
        sourceOptions: {
          preload: { bypassResolution: true, bypassVisible: true },
          type: 'vector',
          url: 'https://ws.mapserver.transports.gouv.qc.ca/swtq?service=wfs&version=2.0.0&request=getfeature&typename=aeroport&srsname=EPSG:4326&outputformat=geojson'
        } satisfies FeatureDataSourceOptions
      } satisfies VectorLayerOptions
    ];

    this.layerService
      .createLayers(layers)
      .subscribe((layers) => this.map.layerController.add(...layers));
  }
}<|MERGE_RESOLUTION|>--- conflicted
+++ resolved
@@ -16,11 +16,8 @@
   MAP_DIRECTIVES,
   METADATA_DIRECTIVES,
   MapViewOptions,
-<<<<<<< HEAD
   ProjectionService,
-=======
   VectorLayerOptions,
->>>>>>> 9424b6bc
   WFSDataSourceOptions
 } from '@igo2/geo';
 
